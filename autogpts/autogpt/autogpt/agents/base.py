--- conflicted
+++ resolved
@@ -30,27 +30,10 @@
     SystemSettings,
     UserConfigurable,
 )
-<<<<<<< HEAD
-from forge.prompts.prompt import DEFAULT_TRIGGERING_PROMPT
-from pydantic import BaseModel, Field, validator
-
-if TYPE_CHECKING:
-    from autogpt.core.resource.model_providers.schema import (
-        ChatModelInfo,
-    )
-
-from forge.config.config import ConfigBuilder
-
-from autogpt.core.resource.model_providers import AssistantFunctionCall
-from autogpt.core.resource.model_providers.openai import (
-    OPEN_AI_CHAT_MODELS,
-    OpenAIModelName,
-=======
 from autogpt.core.resource.model_providers import (
     CHAT_MODELS,
     AssistantFunctionCall,
     ModelName,
->>>>>>> 9bac6f4c
 )
 from autogpt.core.resource.model_providers.openai import OpenAIModelName
 from autogpt.models.utils import ModelWithSummary
