--- conflicted
+++ resolved
@@ -19,14 +19,11 @@
     print("Pinecone not installed. Skipping import.")
     PineconeMemory = None
 
-<<<<<<< HEAD
 try:
     from memory.weaviate import WeaviateMemory
 except ImportError:
     print("Weaviate not installed. Skipping import.")
     WeaviateMemory = None
-=======
->>>>>>> 23e5f3c3
 
 def get_memory(cfg, init=False):
     memory = None
